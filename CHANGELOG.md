--- conflicted
+++ resolved
@@ -16,6 +16,7 @@
 - **Parser** - Fix GPU flag not being passed properly to the config dict.
 - **Create** - Better error reporting regarding RAM and CPU misconfigurations.
 
+
 ## [1.1.0] - 2024-02-26
 
 ### Added
@@ -32,8 +33,6 @@
 ### Changed
 - **Create** - Configurable spot strategy
 - **Documentation** - Updated with new changes
-
-## [1.0.2] - 2022-10-27
 
 
 ## [1.0.2] - 2022-10-27
@@ -62,18 +61,15 @@
 - **GitHub** - Update action to build and publish package only when version is bumped.
 - **Forge** - Added automatic tag `forge-name` to allow `Name` tag to be changed.
 
+
 ## [1.0.0] - 2022-09-27
 
 ### Added
 - **Initial commit** - Forge source code, unittests, docs, pyproject.toml, README.md, and LICENSE files.
 
-<<<<<<< HEAD
 [unreleased]: https://github.com/carsdotcom/cars-forge/compare/v1.1.1...HEAD
 [1.1.1]: https://github.com/carsdotcom/cars-forge/compare/v1.1.0...v1.1.1
 [1.1.0]: https://github.com/carsdotcom/cars-forge/compare/v1.0.2...v1.1.0
-=======
-[unreleased]: https://github.com/carsdotcom/cars-forge/compare/v1.0.2...HEAD
->>>>>>> 05bbfdf1
 [1.0.2]: https://github.com/carsdotcom/cars-forge/compare/v1.0.1...v1.0.2
 [1.0.1]: https://github.com/carsdotcom/cars-forge/compare/v1.0.0...v1.0.1
 [1.0.0]: https://github.com/carsdotcom/cars-forge/releases/tag/v1.0.0