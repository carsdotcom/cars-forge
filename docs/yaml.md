[Home](index.md)

---

# Yaml

Each forge command certain parameters. A yaml file with all the parameters can be provided or you can submit the parameters as a CLI parameter at runtime. The CLI parameters will always overwrite the yaml parameters.

- **aws_role** - The IAM role forge-*aws_role*-*forge_env* will be attached to the EC2s spun up by Forge.
- **cpu** - Minimum amount of vCPU required. Can be a range e.g. [2, 4].
    - If using a cluster, you must specify both the master and worker. Master first, worker second. 
      ```yaml
      cpu:
      - 2, 4
      - 32, 64
      ```
    - If using single, only 1 value is needed.
      ```yaml
      cpu:
        - 2,4
      ```
    - If running via the command line, a range of values is passed as: ``--cpu [[1,2]]``.
    - If cpu is not provided, ram is needed. cpu is calculated using ram and ram-to-cpu ratio (default is 8)
- **date** - An optional parameter. Can be used in the run_cmd or name. 
- **destroy_after_failure** - Runs `forge destroy` if `forge create`, `forge engine`, or `forge run` has an unsuccessful run. True or False. Default is True
    - If running via the command line use `no_destroy_after_failure` 
- **destroy_after_success** - Runs `forge destroy` if `forge engine` or `forge run` has a successful run. True or False. Default is True
    - If running via the command line use `no_destroy_after_success` 
- **disk** - Disk size of the instance. Default is set up by the admin depending on the ami.
- **forge_env** - The environment that corresponds with the environment yaml created by the admin. This houses all the AWS information that is required but won't change much between each run.
- **gpu_flag** - Starts an instance with a GPU. Can be used only with docker. True or False. Default is False
- **log_level** - Override the default logging level (`info`). Valid options are: `debug`, `info`, `warning`, or `error`.
- **market** - Start the instances as spot or on-demand. The default is spot.
    - If using a cluster, you must specify both the master and worker. Master first, worker second.
      ```yaml
      market:
        - on-demand
        - spot
      ```
    - If using single, only 1 value is needed.
      ```yaml
      market: spot
      ```
    - If running via the command line, a range of values is passed as: ``--market on-demand spot``.
- **name** - Name of the instance/cluster
- **on_demand_failover** - If using engine mode and all spot attempts (market: spot + spot retries) have failed, run a final attempt using on-demand.
- **ram** - Minimum amount of RAM required. Can be a range e.g. [16, 32]. 
    - If using a cluster, you must specify both the master and worker. Master first, worker second.
      ```yaml
      ram:
        - 8
        - 256, 512
      ```
    - If using single, only 1 value is needed.
      ```yaml
      ram:
        - 32
      ```
    - If running via the command line, a range of values is passed as: ``--ram [[8,16][512]]``.
    - If ram is not provided, cpu is needed. ram is calculated using cpu and ram-to-cpu ratio (default is 8)
- **ratio** - the ratio of ram-to-cpu. The default is 8 but can be overwritten.
    - If using a cluster, you must specify both the master and worker. Master first, worker second. 
      ```yaml
      ratio:
        - 8
        - 6,8
      ```
    - If using single, only 1 value is needed.
      ```yaml
      ratio:
        - 8
      ```
    - If running via the command line, a range of values is passed as: ``--ratio [[8][6,8]]``.
- **rsync_path** - The folder or file that will be copied to the instance. Folder or file will be written to the /root directory. 
    - Use the `--all` flag to rsync the file or folder to all the instances in a cluster.
- **run_cmd** - The command that will be ran on the master or single instance. The path is relative to `rsync_path`. Any arguments will be passed to the script as is. Special variables `{env}`, `{date}`, and `{ip}` are available and will be replaced at runtime by the instance values. All commands will run as the root user.
    - Use the `--all` flag to run the script on all the instances in a cluster.
    - E.g. `run_cmd: scripts/run.sh {env} {date} {ip}`
- **service** - `cluster` or `single`
<<<<<<< HEAD
- **spot_strategy** - Select the [spot allocation strategy](https://boto3.amazonaws.com/v1/documentation/api/latest/reference/services/ec2/client/create_fleet.html).
=======
- **spot_retries** - If using engine mode, sets the number of times to retry a spot instance. Only retries if either market is spot.
>>>>>>> 0159d2dd
- **user_data** - Custom script passed to instance. Will be run only once when the instance starts up.
- **valid_time** - How many hours the fleet will stay up. After this time, all EC2s will be destroyed. The default is 8.<|MERGE_RESOLUTION|>--- conflicted
+++ resolved
@@ -77,10 +77,7 @@
     - Use the `--all` flag to run the script on all the instances in a cluster.
     - E.g. `run_cmd: scripts/run.sh {env} {date} {ip}`
 - **service** - `cluster` or `single`
-<<<<<<< HEAD
 - **spot_strategy** - Select the [spot allocation strategy](https://boto3.amazonaws.com/v1/documentation/api/latest/reference/services/ec2/client/create_fleet.html).
-=======
 - **spot_retries** - If using engine mode, sets the number of times to retry a spot instance. Only retries if either market is spot.
->>>>>>> 0159d2dd
 - **user_data** - Custom script passed to instance. Will be run only once when the instance starts up.
 - **valid_time** - How many hours the fleet will stay up. After this time, all EC2s will be destroyed. The default is 8.